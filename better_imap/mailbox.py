--- conflicted
+++ resolved
@@ -181,18 +181,8 @@
             )
 
             for message in messages:
-<<<<<<< HEAD
-                found = re.findall(regex, message.text)
-
-                if not found:
-                    continue
-
-                if match := found[0]:
-                    matches.append((message, match))
-=======
                 if found := re.findall(regex, message.text):
                     matches.append((message, found[0]))
->>>>>>> fcd298f7
 
         return matches
 
